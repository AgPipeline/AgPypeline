#!/usr/bin/env python3
"""
Purpose: Unit testing for entrypoint.py
Author : Chris Schnaufer <schnaufer@arizona.edu>
Notes:
    This file assumes it's in a subfolder off the main folder
"""
import argparse
import json
import os
import string

from agpypeline import algorithm, configuration, entrypoint, environment

TEST_FILES = ['agpypeline/algorithm.py', 'agpypeline/configuration.py',
              'agpypeline/entrypoint.py', 'agpypeline/environment.py']


def test_exists():
    """Tests whether all necessary files are accessible"""
    for file in TEST_FILES:
        assert os.path.isfile(file)


def test_entrypoint_handle_error():
    """Tests entrypoint's handle_error function by passing in an error code and message"""
    entry = entrypoint.__internal__()
    bad_result = entry.handle_error(None, None)
    assert bad_result == {'error': 'An error has occurred with error code (-1)', 'code': -1}
    with open('data/entrypoint_handle_error.json', 'r') as checkfile:
        data = json.load(checkfile)
        letters = list(string.ascii_letters)
        count = 0
        for key in data:
            assert data[key] == entry.handle_error(count, letters[count])
            count += 1


def test_entrypoint_load_metadata():
    """Tests entrypoint's load_metadata function by seeing if the result is the same as a previously called valid
    result"""
    entry = entrypoint.__internal__()
    bad_result = entry.load_metadata("")
    assert bad_result == {'error': "Unable to load metadata file ''"}
    check_result = json.load(open("data/08f445ef-b8f9-421a-acf1-8b8c206c1bb8_metadata_cleaned.json"))
    assert entry.load_metadata("data/08f445ef-b8f9-421a-acf1-8b8c206c1bb8_metadata_cleaned.json")['metadata'] \
           == check_result


def test_entrypoint_check_params_result_error():
    """Tests entrypoint's check_params_result_error function by passing in both an entry dictionary and
    a dictionary with a simple error message and code and checking for correct output"""
    entry = entrypoint.__internal__()
    result_none = entry.check_params_result_error({})
    assert result_none is None
    check_result = json.load(open("data/entrypoint_check_params_result_error.json"))
    for i in range(100):
        if i < 50:
            result = entry.check_params_result_error({'code': i})
        else:
            result = entry.check_params_result_error({'code': i, 'error': 99 - i})
        assert check_result[str(i)] == result


def test_entrypoint_check_retrieve_results_error():
    """Tests entrypoint's check_retrieve_results_error function by passing in invalid (and soon valid) retrieve
    values"""
    entry = entrypoint.__internal__()
    result_none = entry.check_retrieve_results_error(None)
    assert result_none is None
    data = json.load(open("data/entrypoint_check_retrieve_results_error.json"))
    for i in range(-75, 50):
        if i < -50:
            result = entry.check_retrieve_results_error((i,))
        else:
            result = entry.check_retrieve_results_error((i, "i is: " + str(i)))
        assert data[str(i)] == result


def test_entrypoint_load_metadata_files():
    """Tests entrypoint's load_metadata_files function by loading both an empty file and a metadata file
    contained in the data folder and asserting that the respective results to the function call are the same
    as these"""
    entry = entrypoint.__internal__()
    assert entry.load_metadata_files([]) == {'metadata': []}
    check_result = json.load(open("data/entrypoint_load_metadata_files.json"))
    assert entry.load_metadata_files(
        ["data/08f445ef-b8f9-421a-acf1-8b8c206c1bb8_metadata_cleaned.json"]) == check_result


def test_entrypoint_handle_check_continue_parse_continue_result():
    """Tests entrypoint's handle_check_continue and parse_continue_result functions by passing in empty class
     instances"""
    entry = entrypoint.__internal__()
    result = entry.handle_check_continue(algorithm.Algorithm(), environment.Environment(configuration.Configuration()),
                                         {})
    assert result == {}


def test_entrypoint_handle_retrieve_files():
    """Tests entrypoint's handle_retrieve_files function by passing in an empty class instances"""
    entry = entrypoint.__internal__()
    result = entry.handle_retrieve_files(environment.Environment(configuration.Configuration()), argparse.Namespace(),
                                         [])
    assert result is None


def test_entrypoint_perform_processing():
    """Tests entrypoint's perform_processing function by passing in empty class instances"""
    namespace = argparse.Namespace()
    namespace.file_list = []
    namespace.working_space = []
    entry = entrypoint.__internal__()
    try:
        result = entry.perform_processing(environment.Environment(configuration.Configuration()), algorithm.Algorithm(),
                                          namespace, [])
    except RuntimeError as error:
        assert str(error) == "The Algorithm class method perform_process() must be overridden by a derived class"
    else:
        assert result is not None


def test_entrypoint_handle_result():
    """Tests entrypoint's handle_result function both by passing in empty parameters and by passing in a file path
    to check for a result"""

    def delete_txt_file():
        if os.path.isfile("data/entrypoint_handle_result.txt"):
            os.remove("data/entrypoint_handle_result.txt")

    entry = entrypoint.__internal__()
    assert entry.handle_result({}) == {}
    assert entry.handle_result({}, "", "") == {}
    assert entry.handle_result({}, 'print') == {}
    delete_txt_file()
    result1 = entry.handle_result({}, 'file', 'data/entrypoint_handle_result.txt')
    assert result1 == json.load(open("data/entrypoint_handle_result.txt"))
    delete_txt_file()
    result2 = entry.handle_result({}, 'all', 'data/entrypoint_handle_result.txt')
    assert result2 == json.load(open("data/entrypoint_handle_result.txt"))


def test_entrypoint_add_parameters():
    """Tests entrypoint's add_parameters function by passing in empty parameters"""
    check_result = json.load(open("data/entrypoint_add_parameters.json", 'r'))
    parser = argparse.ArgumentParser()
    entrypoint.add_parameters(parser, algorithm.Algorithm(), environment.Environment(configuration.Configuration()))
    try:
        args = parser.parse_args()
        for arg in vars(args):
<<<<<<< HEAD
            assert arg in check_result and check_result[arg] == getattr(args, arg)
    except SystemExit:
        assert False
=======
            assert arg in check_result and check_result[arg] == str(getattr(args, arg))
    except SystemExit as sysexit:
        assert str(sysexit) != "0"
>>>>>>> 198172fe


def test_entrypoint_do_work():
    """Tests entrypoint's do_work function by passing in empty parameters"""
    try:
        parser = argparse.ArgumentParser()
        result = entrypoint.do_work(parser, configuration.Configuration(), algorithm.Algorithm())
        assert result == {}
<<<<<<< HEAD
    except RuntimeError as runtime_error:
        assert str(runtime_error) == "The Algorithm class method perform_process() must be overridden by a derived class"
=======
    except SystemExit as sysexit:
        assert str(sysexit) != "0"
>>>>>>> 198172fe
<|MERGE_RESOLUTION|>--- conflicted
+++ resolved
@@ -148,15 +148,9 @@
     try:
         args = parser.parse_args()
         for arg in vars(args):
-<<<<<<< HEAD
             assert arg in check_result and check_result[arg] == getattr(args, arg)
     except SystemExit:
         assert False
-=======
-            assert arg in check_result and check_result[arg] == str(getattr(args, arg))
-    except SystemExit as sysexit:
-        assert str(sysexit) != "0"
->>>>>>> 198172fe
 
 
 def test_entrypoint_do_work():
@@ -165,10 +159,6 @@
         parser = argparse.ArgumentParser()
         result = entrypoint.do_work(parser, configuration.Configuration(), algorithm.Algorithm())
         assert result == {}
-<<<<<<< HEAD
     except RuntimeError as runtime_error:
-        assert str(runtime_error) == "The Algorithm class method perform_process() must be overridden by a derived class"
-=======
-    except SystemExit as sysexit:
-        assert str(sysexit) != "0"
->>>>>>> 198172fe
+        assert str(runtime_error) == "The Algorithm class method perform_process()" \
+                                     " must be overridden by a derived class"
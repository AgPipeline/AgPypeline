--- conflicted
+++ resolved
@@ -1,5 +1,4 @@
 # AgPypeline
-<<<<<<< HEAD
 Python library of common classes and functions
 
 This is an installable package derived from the [base-image](https://github.com/AgPipeline/base-docker-support/tree/master/base-image) and the
@@ -29,16 +28,4 @@
 * experiment - the experiment name
 * context_md - metadata relevant to the current processing
 * working_folder - the workspace for the derived transformer
-* list_files - a function that returns a list containing the paths of the available files
-
-=======
-Python library of common classes and functions for the AgPipeline Transformers
-
-## Overview
-Transformers consist of [various components](https://agpipeline.github.io/transformers/transformers) with pre-defined interfaces that are intended to be reused multiple times.
-Additionally, there are also several functions that get used multiple times by various Transformers.
-
-This respoitory contains these common code modules and is setup to bundle them into a library for easy installation.
-
-## Installing the library
->>>>>>> 57ade981
+* list_files - a function that returns a list containing the paths of the available files